--- conflicted
+++ resolved
@@ -107,38 +107,71 @@
 	assert.NoError(t, ioutil.WriteFile(fullPath, []byte(content), 0644))
 }
 
-func TestGoGit_UpdateRename(t *testing.T) {
-	repos := setupRepos()
-	//defer cleanupRepos(repos)
+func TestParseStatusBranch_NoRemote(t *testing.T) {
+	state, err := ParseStatusBranch("## master")
+	assert.NoError(t, err)
+	assert.Equal(t, Ahead, state)
+}
+
+func TestParseStatusBranch_Sync(t *testing.T) {
+	state, err := ParseStatusBranch("## master...origin/master")
+	assert.NoError(t, err)
+	assert.Equal(t, Sync, state)
+}
+
+func TestParseStatusBranch_Ahead(t *testing.T) {
+	state, err := ParseStatusBranch("## master...origin/master [ahead 1]")
+	assert.NoError(t, err)
+	assert.Equal(t, Ahead, state)
+}
+
+func TestParseStatusBranch_OutOfSync(t *testing.T) {
+	state, err := ParseStatusBranch("## master...origin/master [behind 99]")
+	assert.NoError(t, err)
+	assert.Equal(t, OutOfSync, state)
+}
+
+func TestParseStatusBranch_OutOfSync2(t *testing.T) {
+	state, err := ParseStatusBranch("## master...origin/master [ahead 8, behind 99]")
+	assert.NoError(t, err)
+	assert.Equal(t, OutOfSync, state)
+}
+
+func TestGoGit_Rename(t *testing.T) {
+	repos := setupRepos()
+	defer cleanupRepos(repos)
 
 	writeFile(t, repos.localPath, "test_name", "TestContent")
 
 	assertState(t, repos.localPath, Dirty)
-	performUpdate(t, repos.localPath)
-	assertState(t, repos.localPath, Ahead)
-
-<<<<<<< HEAD
+	performSync(t, repos.localPath)
+	assertState(t, repos.localPath, Sync)
+
 	assert.NoError(t, os.Rename(fmt.Sprintf("%s/%s", repos.localPath, "test_name"), fmt.Sprintf("%s/%s", repos.localPath, "TEST_NAME")))
 
 	assertState(t, repos.localPath, Dirty)
 	performUpdate(t, repos.localPath)
-	assertState(t, repos.localPath, OutOfSync)
-
-	assertState(t, repos.localPath, OutOfSync)
-	assertState(t, repos.localPath, OutOfSync)
-=======
-	//assert.NoError(t, os.Rename(fmt.Sprintf("%s/%s", repos.localPath, "test_name"), fmt.Sprintf("%s/%s", repos.localPath, "TEST_NAME")))
-	//
-	//assertState(t, repos.localPath, Dirty)
-	//performUpdate(t, repos.localPath)
-	//assertState(t, repos.localPath, OutOfSync)
-	//
-	//assertState(t, repos.localPath, OutOfSync)
-	//assertState(t, repos.localPath, OutOfSync)
->>>>>>> e8b7be34
-}
-
-func TestGoGit_UpdateModify(t *testing.T) {
+	assertState(t, repos.localPath, Ahead)
+}
+
+func TestGoGit_Copy(t *testing.T) {
+	repos := setupRepos()
+	defer cleanupRepos(repos)
+
+	writeFile(t, repos.localPath, "test.md", "TestContent")
+
+	assertState(t, repos.localPath, Dirty)
+	performSync(t, repos.localPath)
+	assertState(t, repos.localPath, Sync)
+
+	writeFile(t, repos.localPath, "copied.md", "TestContent")
+
+	assertState(t, repos.localPath, Dirty)
+	performUpdate(t, repos.localPath)
+	assertState(t, repos.localPath, Ahead)
+}
+
+func TestGoGit_Modify(t *testing.T) {
 	repos := setupRepos()
 	defer cleanupRepos(repos)
 
@@ -152,7 +185,24 @@
 
 	assertState(t, repos.localPath, Dirty)
 	performUpdate(t, repos.localPath)
-	assertState(t, repos.localPath, OutOfSync)
+	assertState(t, repos.localPath, Ahead)
+}
+
+func TestGoGit_Deletion(t *testing.T) {
+	repos := setupRepos()
+	defer cleanupRepos(repos)
+
+	writeFile(t, repos.localPath, "test.md", "TestContent")
+
+	assertState(t, repos.localPath, Dirty)
+	performSync(t, repos.localPath)
+	assertState(t, repos.localPath, Sync)
+
+	assert.NoError(t, os.Remove(fmt.Sprintf("%s/%s", repos.localPath, "test.md")))
+
+	assertState(t, repos.localPath, Dirty)
+	performUpdate(t, repos.localPath)
+	assertState(t, repos.localPath, Ahead)
 }
 
 func TestGoGit_UpdateDirty(t *testing.T) {
